from __future__ import absolute_import, division, print_function, unicode_literals

<<<<<<< HEAD
from collections import OrderedDict

import numpy as np
import pytest
import xarray as xr

from xarray_filters.datasets import *
from xarray_filters.mldataset import MLDataset


def test_make_blobs():
    # Test default type
    blobs1 = make_blobs(n_samples = 12, n_features=4, chunks=2)
    assert isinstance(blobs1, MLDataset)
    # Test shape precedence over n_samples
    params2 = dict(shape=(20, 4), n_samples=100, chunks=4)
    blobs2 = make_blobs(**params2)
    assert np.prod(params2['shape']) != params2['n_samples']
    for k in blobs2.keys():
        assert blobs2[k].shape == params2['shape']
    # Test if dimensions, layers and labels (yname) can have custom names.
    params3 = dict(dims=list('xyzt'), shape=(3,3,3,3), layers=['temp',
        'pressure'], yname='target', chunks=3)
    blobs3 = make_blobs(**params3)
    assert set(blobs3.keys()) == set(params3['layers']).union({params3['yname']})
    dimshape3 = dict(zip(params3['dims'], params3['shape']))
    for k in blobs3.dims:
        assert blobs3.dims[k] == dimshape3[k]
=======
>>>>>>> 5154eecd
<|MERGE_RESOLUTION|>--- conflicted
+++ resolved
@@ -1,6 +1,5 @@
 from __future__ import absolute_import, division, print_function, unicode_literals
 
-<<<<<<< HEAD
 from collections import OrderedDict
 
 import numpy as np
@@ -28,6 +27,4 @@
     assert set(blobs3.keys()) == set(params3['layers']).union({params3['yname']})
     dimshape3 = dict(zip(params3['dims'], params3['shape']))
     for k in blobs3.dims:
-        assert blobs3.dims[k] == dimshape3[k]
-=======
->>>>>>> 5154eecd
+        assert blobs3.dims[k] == dimshape3[k]