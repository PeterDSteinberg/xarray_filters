--- conflicted
+++ resolved
@@ -249,15 +249,9 @@
         if not layers:
             layers = ['X' + str(n) for n in range(nfeatures)]
         # store features X in dataset
-<<<<<<< HEAD
-        ds = xr.Dataset(attrs=attrs)
-        for (layer, col) in zip(layers, self.X.T):
-            ds[layer] = xr.DataArray(data=col.reshape(shape), coords=new_coords, dims=new_dims)
-=======
         ds = OrderedDict()
         for (xname, col) in zip(layers, self.X.T):
             ds[xname] = xr.DataArray(data=col.reshape(shape), coords=new_coords, dims=new_dims)
->>>>>>> 0a152eb1
         # store label y
         if not yname:
             yname = 'y'
