from __future__ import absolute_import, division, print_function, unicode_literals

"""
Overview
--------

This module contains a routines to convert the output of various
`sklearn.datasets.make_*` functions, like

    sklearn.datasets.make_blobs
    sklearn.datasets.make_regression
    sklearn.datasets.make_classification

to the following containers

    xarray.Dataset
    numpy.array
    pandas.DataFrame

as well as allowing us to do some simple postprocessing of the data
conveniently, like reshaping naming variables, dimensions, etc.

The idea is to provide drop-in replacements for the `sklearn.make_*` functions
but with additional features, especially around producing multidimensional
data.


Why this is useful
------------------

In natural sciences higher-dimensional data is common, and using labeled
dimensions and coordinates (tick labels) makes it much easy to work with the
data.

In other words, we would like the data simulation capabilities from
sklearn.datasets, but returning xarray.Dataset objects. While we are at it, we
might as well support other data structures too, like pandas.DataFrame.

Motivating usecases:

- Generate data to test models that predict temperature or humidity at
  3d-spatial coordinates and time based on earlier measurements at nearby/same
  coordinates.


Implementation Notes
--------------------

We create new data simulation functions based on the original sklearn ones.
Each one of the new functions accepts the same arguments as in sklearn, as well
as some additional, optional keyword-only arguments:

- `astype` to cast the data to different types (defaults to `xarray.Dataset`)
- `**kwargs` with optional keyword arguments that depend on what is passed to
  `astype`.

For example, to obtain the exact same behavior as in sklearn, you can pass
`astype='array'`:

To support all the conversions, we create a class `NpXyTransformer` that has one
method (`to_array`, `to_dataset`, `to_dataframe`, etc.) per conversion. In
addition, we implement a `_make_base` function that maps a
`sklearn.datasets.make_*` function to the new, extended version with a useful
docstring. On Python 3 that new function also has an appropriate/helpful
signature.

In a nutshell, the higher level API is like

>>> m = make_blobs(n_samples=5, n_features=2,  # sklearn args
...     chunks=2,                              # dask_ml args
...     layers=['feat_1', 'feat_2'])           # new args

The full list of converted functions from sklearn is in _converted_make_funcs:
>>> sorted(_converted_make_funcs.keys())  # doctest: +NORMALIZE_WHITESPACE +SKIP
['make_biclusters',
 'make_blobs',
 'make_checkerboard',
 'make_circles',
 'make_classification',
 'make_counts',
 'make_friedman1',
 'make_friedman2',
 'make_friedman3',
 'make_gaussian_quantiles',
 'make_hastie_10_2',
 'make_low_rank_matrix',
 'make_moons',
 'make_multilabel_classification',
 'make_regression',
 'make_s_curve',
 'make_sparse_coded_signal',
 'make_sparse_spd_matrix',
 'make_sparse_uncorrelated',
 'make_spd_matrix',
 'make_swiss_roll']

The full list of types that can be used for conversion (i.e. can be passed to
the keyword `astype`) is
>>> NpXyTransformer.accepted_types
('array', 'dataframe', 'dataset', 'mldataset')


"""


import inspect
import logging
from collections import OrderedDict

import dask_ml.datasets
import numpy as np
import dask.array as da
import dask.dataframe as ddf
import pandas as pd
import sklearn.datasets
import xarray as xr

from xarray_filters.mldataset import MLDataset
from xarray_filters.pycompat import PY2, PY3
from xarray_filters.utils import _infer_coords_and_dims, get_first_matching_attribute

Parameter = inspect.Parameter

logging.basicConfig()
logger = logging.getLogger(__name__)


class NpXyTransformer(object):
    "Transforms a pair (feature_matrix, labels_vector) with to_* methods."
    # Transform methods are to_f where f in accepted types
    accepted_types = ('array', 'dataframe', 'dataset', 'mldataset')
    default_type = 'mldataset'

    def __init__(self, X, y=None):
        """Initalizes an NpXyTransformer object.

        Access the underlying feature matrix X and labels y with self.X and
        self.y, respectively.
        """
        self.X = X  # always a 2d numpy.array
        self.y = y  # always a 1d numpy.array

    def to_array(self, xshape=None):
        """Return X, y NumPy arrays with given shape

        Parameters
        ----------
        xshape: tuple
            Desired shape for the resulting feature array.

        Returns
        -------
        X: numpy.ndarray
            Feature array with shape `xshape` is `xshape` is supplied,
            otherwise the original shape of self.X.
        y: numpy.ndarray
            One dimensional array of labels for the data (the variable we are
            trying to predict).

        Examples
        --------
        >>> transformer = make_blobs(n_samples=4, n_features=3, random_state=0,
        ...     astype=None, chunks=2)
        >>> X, y = transformer.to_array()
        >>> X.shape
        (4, 3)
        >>> X, y = transformer.to_array(xshape=(12, 1))
        >>> X.shape
        (12, 1)
        """
        if xshape:
            X, y = self.X.reshape(xshape), self.y
        else:
            X, y = self.X, self.y
        return X, y

    def to_dataframe(self, layers=None, yname=None):
        """Return a single dataframe with features, labels optionally named.

        Parameters
        ----------
        layers: sequence of str
            Feature names.
        yname: str
            Name of the label variable (variable we are trying to predict).

        Returns
        -------
        df: pandas.DataFrame
            One column per feature, the last column is the label.

        Examples
        --------
        >>> transformer = make_regression(n_samples=5, n_features=2, random_state=0,
        ...     astype=None, chunks=2)
        >>> df = transformer.to_dataframe(layers=['temp', 'pressure'], yname='humidity')
        >>> type(df)
        <class 'pandas.core.frame.DataFrame'>
        >>> df.columns.tolist() == ['temp', 'pressure', 'humidity']
        True
        """
        nfeatures = self.X.shape[1]
        if not layers:
            layers = ['X' + str(n) for n in range(nfeatures)]
        if not yname:
            yname = 'y'
        if isinstance(self.X, da.core.Array):
            df = ddf.from_array(self.X, columns=layers)
        elif isinstance(self.X, np.ndarray):
            df = pd.DataFrame(self.X, columns=layers)
        else:
            raise ValueError("self.X must be dask or numpy array.")
        df[yname] = self.y
        return df

    def to_dataset(self, coords=None, dims=None, attrs=None, shape=None, layers=None, yname=None):
        """Return an xarray.DataSet with given shape, coords/dims/var names.

        Parameters
        ----------
        coords : sequence or dict of array_like objects, optional
            Coordinates (tick labels) to use for indexing along each dimension.
            If dict-like, should be a mapping from dimension names to the
            corresponding coordinates.
        dims : str or sequence of str, optional
            Name(s) of the the data dimension(s). Must be either a string (only
            for 1D data) or a sequence of strings with length equal to the
            number of dimensions. If this argument is omitted, dimension names
            are taken from ``coords`` (if possible) and otherwise default to
            ``['dim_0', ... 'dim_n']``.
        attrs : dict_like or None, optional
            Attributes to assign to the new instance. By default, an empty
            attribute dictionary is initialized.
        shape: tuuple, optional
            Length of each dimension, or equivalently, number of elements in each
            coordinate.
        layers : sequence of str, optional
            Name given to each feature (column in self.X).
        yname : str, optional
            Name given to the label variable (self.y).

        Returns
        -------
        dataset = xarra.Dataset
            Each feature (column of self.X) and the label (self.y) becomes a
            data variable in this dataset.


        """
        # Obtain coordinates, dimensions, shape, variable names, etc.
        if not shape:
            shape = (self.X.shape[0],)
        new_coords, new_dims = _infer_coords_and_dims(shape, coords, dims)
        nfeatures = self.X.shape[1]
        if not layers:
            layers = ['X' + str(n) for n in range(nfeatures)]
        # store features X in dataset
        ds = OrderedDict()
        for (xname, col) in zip(layers, self.X.T):
            ds[xname] = xr.DataArray(data=col.reshape(shape), coords=new_coords, dims=new_dims)
        # store label y
        if not yname:
            yname = 'y'
        ds[yname] = xr.DataArray(data=self.y.reshape(shape), coords=new_coords, dims=new_dims)
        return xr.Dataset(ds, attrs=attrs)

    def to_mldataset(self, coords=None, dims=None, attrs=None, shape=None, layers=None, yname=None):
        """Return an MLDataset with given shape, coords/dims/var names.

        Parameters
        ----------
        coords : sequence or dict of array_like objects, optional
            Coordinates (tick labels) to use for indexing along each dimension.
            If dict-like, should be a mapping from dimension names to the
            corresponding coordinates.
        dims : str or sequence of str, optional
            Name(s) of the the data dimension(s). Must be either a string (only
            for 1D data) or a sequence of strings with length equal to the
            number of dimensions. If this argument is omitted, dimension names
            are taken from ``coords`` (if possible) and otherwise default to
            ``['dim_0', ... 'dim_n']``.
        attrs : dict_like or None, optional
            Attributes to assign to the new instance. By default, an empty
            attribute dictionary is initialized.
        shape: tuuple, optional
            Length of each dimension, or equivalently, number of elements in each
            coordinate.
        layers : sequence of str, optional
            Name given to each feature (column in self.X).
        yname : str, optional
            Name given to the label variable (self.y).

        Returns
        -------
        dataset = MLDataset
            Each feature (column of self.X) and the label (self.y) becomes a
            data variable in this dataset.
        """
        dset = self.to_dataset(coords=coords,
                               dims=dims,
                               attrs=attrs,
                               shape=shape,
                               layers=layers,
                               yname=yname)
        return MLDataset(dset)

    def astype(self, astype, **kwargs):
        """Convert to given type.

        self.astype(f, **kwargs) calls self.to_f(**kwargs)

        Valid types are in NpXyTransformer.accepted_types.

        See Also
        --------

        NpXyTransformer.to_dataset
        NpXyTransformer.to_array
        NpXyTransformer.to_dataframe
        NpXyTransformer.to_*
        etc...
        """
        if astype is None:
            return self
        else:
            assert astype in self.__class__.accepted_types
        to_method_name = 'to_' + astype
        to_method = getattr(self, to_method_name)
        return to_method(**kwargs)


def _make_base(skl_sampler_func):
    """Maps a make_* function from sklearn.datasets to an extension of that function.

    The extended version of the function implements transformations through the
    various `NpXyTransformer.to_*` methods, enabled in the new function via the
    `astype` keyword and additional, optional keyword arguments.

    The goal is to use the make_* functions from sklearn to generate the data,
    but then postprocess it with the various to_* methods from a NpXyTransformer
    class.

    Parameters
    ----------
    skl_sampler_func: a make_* function from sklearn.datasets or similar

    Returns
    -------
    wrapper: a function that extends skl_sampler_func

    Notes
    -----
    - The docstring for the new function is automatically generated to provide all
      the information the user needs to use the infuction: what can be passed to
      `astype`, where to find the valid keywords for a given type: in
      `NpXyTransformer.to_dataset` for `astype='dataset'`, etc.
    - On Python 3, the signature of the new function is the same signature as
      the original sklearn function with the addition of some keyword-only
      arguments. This facilitates introspection and is useful when calling
      help() on the new function.
    - A decorator doesn't solve this. It could add the functionality, but it
      would not change the docstring or the signature of the function, as it
      would keep the original one from the wrapped function from sklearn. So we
      have to do the process manually.

    Examples
    --------
    The functions we create generate the same data as the corresponding sklearn
    functions.

    >>> make_classification = _make_base(sklearn.datasets.make_classification)
    >>> Xskl, yskl = sklearn.datasets.make_classification(random_state=0)
    >>> our_data = make_classification(random_state=0, astype='mldataset')
    >>> np.allclose(Xskl[:, 0], our_data['X0'])  # comparing floats
    True
    >>> np.allclose(Xskl[:, 1], our_data['X1'])  # comparing floats
    True

    Same goes for other features, as well as the label

    >>> np.all(np.equal(yskl, our_data['y']))  # comparing ints
    True

    If one calls the returned `make_*` function with `astype=None`, then the
    `make_*` function behaves just like in sklearn, but returns a
    NpXyTransformer object that has various methods to postprocess that (X, y)
    data. For example, we can generate a dataframe of simulated data for a
    regression exercise with

    >>> df1 = make_regression(n_samples=5, n_features=2, random_state=0,
    ...     astype='dataframe', layers=['thing1', 'thing2'], chunks=2)

    or, equivalently,

    >>> transformer = make_regression(n_samples=5, n_features=2, random_state=0,
    ...     astype=None, chunks=2)  #  this is a NpXyTransformer object
    >>> df2 = transformer.to_dataframe(layers=['thing1', 'thing2'])

    Verifying:

    >>> np.allclose(df1, df2)  # comparing floats
    True
    """
    # In Python 3 we can inspect mandatory and optional arguments and provide useful docstrings. In Python 2
    # due to limitations of the inspect module, not so much.
    if PY3:
        skl_argspec = inspect.getfullargspec(skl_sampler_func)
        ndefaults = len(skl_argspec.defaults) if skl_argspec.defaults else 0
        mandatory_args = skl_argspec.args[:-ndefaults] # last ndefaults args are optional / have default value
        optional_args = skl_argspec.args[-ndefaults:]
        var_kwargs = skl_argspec.varkw
        # we do not suport *args, that is, skl_argspec.varargs
        skl_params = [Parameter(name=pname, kind=Parameter.POSITIONAL_OR_KEYWORD, default=Parameter.empty)
                      for pname in mandatory_args]
        if ndefaults > 0:
            skl_params.extend([Parameter(name=pname, kind=Parameter.POSITIONAL_OR_KEYWORD, default=pdefault)
                          for (pname, pdefault) in zip(optional_args, skl_argspec.defaults)])
        if var_kwargs:
            skl_params.append(Parameter(name=var_kwargs, kind=Parameter.VAR_KEYWORD))
    if PY2:
        skl_argspec = inspect.getargspec(skl_sampler_func)
<<<<<<< HEAD

    # We are not capturing info from *args in the signature of skl_sampler_func; we can check that there are no
    # *args by asserting that skl_argspec.varargs is False.
    if skl_argspec.varargs:
        logger.warning("{} has variable positional arguments".format(skl_sampler_func.__name__))
=======
        assert not skl_argspec.varargs, "{} has variable positional arguments".format(skl_sampler_func.__name__)
        assert len(skl_argspec.args) == len(skl_argspec.defaults), \
                "Some args of {} have no default value".format(skl_sampler_func.__name__)
>>>>>>> 5154eecd

    default_astype = 'mldataset'
    def wrapper(*args, **kwargs):
        '''
        All optional/custom args are keyword arguments.
        '''
        # The idea is simple:
        #     1. Obtain X, y from skl_sampler_func
        #     2. Create a Xyt = NpXyTransformer object from X, y
        #     3. Convert that object to the right type with the appropriate Xyt.astype call
        # However, before we begin we need to split our **kwargs between those that go to
        # skl_sampler_func (skl_kwargs) and those that go to astype (type_kwargs).

        # Step 0: process positional and keyword arguments
        # Below, checking skl_argspec.args is sufficient because skl make_* functions do not have kwonlyargs
        skl_kwargs = {k: val for (k, val) in kwargs.items() if k in skl_argspec.args}
        type_kwargs = {k: val for (k, val) in kwargs.items() if k not in skl_argspec.args}
        if 'shape' in type_kwargs:
            skl_kwargs['n_samples'] = np.prod(type_kwargs['shape'])

        # Step 1: obtain the X, y data from skl_sampler_func
        # First we need to check that we can handle the output of skl_sampler_func
        out = skl_sampler_func(*args, **skl_kwargs)
        if len(out) != 2:  # consider relaxing this and some shape constraints later
            error_msg = 'Function {} must return a tuple of 2 elements'.format(skl_sampler_func.__name__)
            raise ValueError(error_msg)
        else:
            X, y = skl_sampler_func(*args, **skl_kwargs)
            if y.ndim != 1:
                raise ValueError("Y must have dimension 1.")
            if X.shape[0] != y.shape[0]:
                raise ValueError('X and y must have the same number of rows')

        # Step 2: obtain the NpXyTransformer object
        Xyt = NpXyTransformer(X, y)

        # Step 3: convert the data to the desired type
        if 'astype' not in type_kwargs:
            type_kwargs['astype'] = default_astype
        sim_data = Xyt.astype(**type_kwargs)
        return sim_data

    # We now have some tasks: (1) fix the docstring and (2) fix the signature of `wrapper`.
    # Task 1 of 2: fixing the docstring of `wrapper`
    preamble_doc = """Like {skl_funcname}, but with added functionality.

    Parameters
    ---------------------
    Same parameters/arguments as {skl_funcname}, in addition to the following
    keyword-only arguments:

    astype: str
        One of {accepted_types} or None to return an NpXyTransformer. See documentation
        of NpXyTransformer.astype.

    **kwargs: dict
        Optional arguments that depend on astype. See documentation of
        NpXyTransformer.astype.

    See Also
    --------
    {skl_funcname}
    {xy_transformer}

    """.format(
            skl_funcname=(skl_sampler_func.__module__ + '.' + skl_sampler_func.__name__),
            xy_transformer=(NpXyTransformer.__module__ + '.' + NpXyTransformer.__name__),
            accepted_types=(str(NpXyTransformer.accepted_types))

    )
    wrapper.__doc__ = preamble_doc # + skl_sampler_func.__doc__
    wrapper.__name__ = skl_sampler_func.__name__
    if PY3:
        # Task 2 of 2: fixing the signature of `wrapper`, difficult to do in Python 2
        # because the needed features in the inspect module are available only
        # in Python 3
        astype_param = Parameter(name='astype', kind=Parameter.KEYWORD_ONLY, default=default_astype)
        if skl_params[-1].kind.name == 'VAR_KEYWORD':  # if function already have a **kwargs style argument, preserve it
            params = skl_params[:-1] + [astype_param] + skl_params[-1:]
        else:  # add a **kwargs for use by the NpXyTransformer.astype calls
            kwargs_param = Parameter(name='kwargs', kind=Parameter.VAR_KEYWORD)
            params = skl_params + [astype_param, kwargs_param]
        wrapper.__signature__ = inspect.Signature(params)
    return wrapper


def fetch_lfw_people(*args, **kw):
    '''TODO Gui wrap docs from sklearn equivalent
    and add notes about it returning MLDataset

    out = fetch_lfw_people()
    In [6]: out.ariel_sharon_65
Out[6]:
<xarray.DataArray 'ariel_sharon_65' (row: 62, column: 47)>
array([[ 111.666664,  128.333328,  123.333336, ...,  186.333328,  188.      ,
         188.333328],
       [ 103.      ,  124.666664,  121.      , ...,  184.333328,  186.      ,
         187.333328],
       [  97.      ,  119.333336,  114.666664, ...,  178.333328,  180.333328,
         183.333328],
       ...,
       [  23.666666,   24.      ,   20.      , ...,  182.      ,  192.666672,
         200.      ],
       [  21.333334,   20.666666,   18.      , ...,  191.      ,  201.      ,
         202.666672],
       [  20.666666,   18.      ,   14.666667, ...,  197.333328,  202.      ,
         199.333328]], dtype=float32)
Coordinates:
  * row      (row) int64 0 1 2 3 4 5 6 7 8 9 10 11 12 13 14 15 16 17 18 19 ...
  * column   (column) int64 0 1 2 3 4 5 6 7 8 9 10 11 12 13 14 15 16 17 18 ...
Attributes:
    id:       373
    name:     Ariel Sharon
    '''
    raise NotImplementedError
    #out = sklearn.datasets.fetch_lfw_people(*args, **kw)
    #dset = OrderedDict()
    #name_tracker = defaultdict(lambda: -1)
    #for img, name_id in zip(out.images, out.target):
    #    name = out.target_names[name_id]
    #    name_tracker[name] += 1
    #    clean_name = name.lower().replace(' ', '_') + '_' + str(name_tracker[name])
    #    r, c = img.shape
    #    coords = OrderedDict([('row', np.arange(r)),
    #                          ('column', np.arange(c))])
    #    dims = ('row', 'column',)
    #    attrs = dict(name=name, id=name_id)
    #    data_arr = xr.DataArray(img, coords=coords, dims=dims, attrs=attrs)
    #    dset[clean_name] = data_arr
    #attrs = dict(metadata=[args, kw])
    ## TODO - PR 3's MLDataset instead of Dataset
    #dset = xr.Dataset(dset, attrs=attrs)
    ## TODO - allow converting to dataframe, numpy array?
    #return dset


# Convert all sklearn functions that admit conversion
_converted_make_funcs = dict()  # holds converted sklearn funcs
_sampling_source_packages = [dask_ml.datasets, sklearn.datasets]  # give priority to packages that come first
_sampling_funcs = {f for pkg in _sampling_source_packages for f in dir(pkg) if f.startswith('make_')}  # conversion candidates
for func_name in _sampling_funcs:
    func = get_first_matching_attribute(objs=_sampling_source_packages, name=func_name)
    try:
        _converted_make_funcs[func_name] = _make_base(func)
    except (ValueError, AssertionError) as e:
        warning_msg = "Cannot convert function {}. ".format(func_name) + str(e)
        logger.info(warning_msg)

globals().update(_converted_make_funcs)  # careful with overwrite here

extras = ['NpXyTransformer', 'fetch_lfw_people']
__all__ = list(_converted_make_funcs) + extras<|MERGE_RESOLUTION|>--- conflicted
+++ resolved
@@ -419,17 +419,11 @@
             skl_params.append(Parameter(name=var_kwargs, kind=Parameter.VAR_KEYWORD))
     if PY2:
         skl_argspec = inspect.getargspec(skl_sampler_func)
-<<<<<<< HEAD
 
     # We are not capturing info from *args in the signature of skl_sampler_func; we can check that there are no
     # *args by asserting that skl_argspec.varargs is False.
     if skl_argspec.varargs:
         logger.warning("{} has variable positional arguments".format(skl_sampler_func.__name__))
-=======
-        assert not skl_argspec.varargs, "{} has variable positional arguments".format(skl_sampler_func.__name__)
-        assert len(skl_argspec.args) == len(skl_argspec.defaults), \
-                "Some args of {} have no default value".format(skl_sampler_func.__name__)
->>>>>>> 5154eecd
 
     default_astype = 'mldataset'
     def wrapper(*args, **kwargs):
